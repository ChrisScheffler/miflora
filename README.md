# miflora

<<<<<<< HEAD
Node.js package for the Xiaomi Mi Flora Plant Sensor built on top of [noble](https://github.com/noble/noble) and [ES6 promises](https://developer.mozilla.org/en-US/docs/Web/JavaScript/Guide/Using_promises).

![product image](http://img.site.huahuacaocao.net/production/production_05_01.png)

![npm](https://img.shields.io/npm/v/miflora.svg)
![language](https://img.shields.io/github/languages/top/ChrisScheffler/miflora.svg)
![commit](https://img.shields.io/github/last-commit/ChrisScheffler/miflora.svg)
![firmware](https://img.shields.io/badge/firmware-3.1.8-brightgreen.svg)
![licence](https://img.shields.io/npm/l/miflora.svg)

Have a look in the [Wiki](https://github.com/ChrisScheffler/miflora/wiki).
=======
Node.js package for the Xiaomi Mi Flora Plant Sensor built on top of [noble](https://github.com/noble/noble).

[![npm](https://img.shields.io/npm/v/miflora.svg)](https://www.npmjs.com/package/miflora)
![language](https://img.shields.io/github/languages/top/ChrisScheffler/miflora.svg)
[![XO code style](https://img.shields.io/badge/code_style-XO-5ed9c7.svg)](https://github.com/xojs/xo)
![commit](https://img.shields.io/github/last-commit/ChrisScheffler/miflora.svg)
![firmware](https://img.shields.io/badge/firmware-3.1.8-brightgreen.svg)
[![licence](https://img.shields.io/npm/l/miflora.svg)](LICENSE)

Have a look in the [Wiki](https://github.com/ChrisScheffler/miflora/wiki) for more information on the sensor.

---
>>>>>>> 9ddbd744

## Prerequisites

Please see [the Prerequisites section for noble](https://github.com/noble/noble#prerequisites).

## Install

```sh
npm install miflora
```

## Usage
<<<<<<< HEAD

```javascript
const miflora = require('miflora');

miflora.discover().then(devices => {
    devices.forEach(device => {
        miflora.queryDevice(device).then(data => {
            console.log(JSON.stringify(data, null, 2));
        }).catch(err => {
            console.error('error while querying device', device, ':', err);
        });
    });
}).catch(err => {
    console.error('well, something went wrong:', err);
});
```

### Example output

```javascript
{
  "address": "c4:7c:8d:65:e5:20",
  "rssi": -61,
  "battery": 100,
  "firmware": "3.1.8",
  "data": {
    "temperature": 22.1,
    "lux": 324,
    "moisture": 22,
    "fertility": 290
  }
}
{
  "address": "c4:7c:8d:65:d5:26",
  "rssi": -80,
  "battery": 98,
  "firmware": "3.1.8",
  "data": {
    "temperature": 20.5,
    "lux": 164,
    "moisture": 31,
    "fertility": 300
  }
}
{
  "address": "c4:7c:8d:65:d5:1d",
  "rssi": -77,
  "battery": 99,
  "firmware": "3.1.8",
  "data": {
    "temperature": 22,
    "lux": 311,
    "moisture": 26,
    "fertility": 450
  }
}
=======

The library uses [async/await](https://javascript.info/async-await) code syntax instead of [Promises chaining](https://javascript.info/promise-chaining) in order to execute asynchronous code sequentially. Since all internal code is based on [Promises](https://javascript.info/promise-basics) you still can use the  `method().then().catch()`-pattern regardless.

*All examples use async/await syntax.*

### Discover devices

```javascript
const devices = await miflora.discover();
console.log('devices discovered: ', devices.length);
```

In this example we listen for 10000 (*default value*) milliseconds (10 seconds) and print out the number of detected devices.

### Discover devices (advanced)

```javascript
const opts = {
  duration: 60000,
  addresses: ['c4:7c:8d:65:d6:1d', 'c4:7c:8d:65:d5:26', 'c4:7c:8d:65:e6:20']
};
const devices = await miflora.discover(opts);
console.log('devices discovered: ', devices.length);
```

This time we listen for 60000 milliseconds (60 seconds) **or** until all devices from given `opts.addresses` have been discovered and print out the number of detected devices.

### Query device information

All query methods implicitly initiate a connection if none exists. You can call `device.connect()` explicitly if you like nevertheless.

The library however **doesn't** perform a disconnect implicitly. You can call `device.disconnect()` when you have finished you queries or let you disconnect automatically from the device after 10 seconds.

#### Firmaware & Battery

```javascript
const data = await device.queryFirmwareInfo();
console.log(data);
```

Example output:

```javascript
{ address: 'c4:7c:8d:65:e6:20',
  type: 'MiFloraMonitor',
  firmwareInfo: { battery: 100, firmware: '3.1.8' } }
```

#### Sensor values

```javascript
const data = await device.querySensorValues();
console.log(data);
```

Example output:

```javascript
{ address: 'c4:7c:8d:65:e6:20',
  type: 'MiFloraMonitor',
  sensorValues: { temperature: 21.1, lux: 104, moisture: 36, fertility: 1049 } }
```

#### Serial Number

```javascript
const data = await device.querySerial();
console.log(data);
```

#### Combined query

```javascript
const opts = {
  firmwareInfo: true,
  sensorValues: true,
  serial: false;
};
const data = await device.query(opts);
console.log(data);
>>>>>>> 9ddbd744
```

## References

- https://github.com/demirhanaydin/node-mi-flora
- https://wiki.hackerspace.pl/projects:xiaomi-flora

## Licence

[MIT](LICENSE)<|MERGE_RESOLUTION|>--- conflicted
+++ resolved
@@ -1,18 +1,5 @@
 # miflora
 
-<<<<<<< HEAD
-Node.js package for the Xiaomi Mi Flora Plant Sensor built on top of [noble](https://github.com/noble/noble) and [ES6 promises](https://developer.mozilla.org/en-US/docs/Web/JavaScript/Guide/Using_promises).
-
-![product image](http://img.site.huahuacaocao.net/production/production_05_01.png)
-
-![npm](https://img.shields.io/npm/v/miflora.svg)
-![language](https://img.shields.io/github/languages/top/ChrisScheffler/miflora.svg)
-![commit](https://img.shields.io/github/last-commit/ChrisScheffler/miflora.svg)
-![firmware](https://img.shields.io/badge/firmware-3.1.8-brightgreen.svg)
-![licence](https://img.shields.io/npm/l/miflora.svg)
-
-Have a look in the [Wiki](https://github.com/ChrisScheffler/miflora/wiki).
-=======
 Node.js package for the Xiaomi Mi Flora Plant Sensor built on top of [noble](https://github.com/noble/noble).
 
 [![npm](https://img.shields.io/npm/v/miflora.svg)](https://www.npmjs.com/package/miflora)
@@ -25,7 +12,6 @@
 Have a look in the [Wiki](https://github.com/ChrisScheffler/miflora/wiki) for more information on the sensor.
 
 ---
->>>>>>> 9ddbd744
 
 ## Prerequisites
 
@@ -38,64 +24,6 @@
 ```
 
 ## Usage
-<<<<<<< HEAD
-
-```javascript
-const miflora = require('miflora');
-
-miflora.discover().then(devices => {
-    devices.forEach(device => {
-        miflora.queryDevice(device).then(data => {
-            console.log(JSON.stringify(data, null, 2));
-        }).catch(err => {
-            console.error('error while querying device', device, ':', err);
-        });
-    });
-}).catch(err => {
-    console.error('well, something went wrong:', err);
-});
-```
-
-### Example output
-
-```javascript
-{
-  "address": "c4:7c:8d:65:e5:20",
-  "rssi": -61,
-  "battery": 100,
-  "firmware": "3.1.8",
-  "data": {
-    "temperature": 22.1,
-    "lux": 324,
-    "moisture": 22,
-    "fertility": 290
-  }
-}
-{
-  "address": "c4:7c:8d:65:d5:26",
-  "rssi": -80,
-  "battery": 98,
-  "firmware": "3.1.8",
-  "data": {
-    "temperature": 20.5,
-    "lux": 164,
-    "moisture": 31,
-    "fertility": 300
-  }
-}
-{
-  "address": "c4:7c:8d:65:d5:1d",
-  "rssi": -77,
-  "battery": 99,
-  "firmware": "3.1.8",
-  "data": {
-    "temperature": 22,
-    "lux": 311,
-    "moisture": 26,
-    "fertility": 450
-  }
-}
-=======
 
 The library uses [async/await](https://javascript.info/async-await) code syntax instead of [Promises chaining](https://javascript.info/promise-chaining) in order to execute asynchronous code sequentially. Since all internal code is based on [Promises](https://javascript.info/promise-basics) you still can use the  `method().then().catch()`-pattern regardless.
 
@@ -176,7 +104,6 @@
 };
 const data = await device.query(opts);
 console.log(data);
->>>>>>> 9ddbd744
 ```
 
 ## References
